# Sui Execution Handler
<<<<<<< HEAD
=======

A library that provides a set of tools for managing multiple concurrent
transactions on the Sui network to help avoiding object equivocation and locking.

## Quickstart
Note: You can find a more detailed example in a later section bellow.
```typescript
// Initialize the ExecutorServiceHandler.
const eshandler = await ExecutorServiceHandler.initialize(
adminKeypair,
suiClient,
);

/// An then for each incoming request...
/// ...get the incoming transactionBlock
const myTransactionBlock;

/// and send it for execution
const promise = eshandler.execute(myTransactionBlock, suiClient, splitStrategy);
```

## Motivation

**Equivocation** is a common pitfall for builders using owned objects:
Implementing horizontal scaling or concurrency for a service that executes
transactions on Sui in the natural way results in an architecture that issues 
multiple transactions in parallel from the same account.

The community largely avoids using owned objects as a result, which also means 
they don’t benefit from their lower latency, which is a **unique selling point** 
for Sui. On top of that, they are impossible to completely avoid, because the 
transaction’s gas coin must be owned.

Finally, the situation is exacerbated by **gas smashing** (which combines automatically
all transaction’s gas coins into one) and our SDK’s default **coin selection** logic
which uses all the `Coin<SUI>`s owned by an address for every transaction’s 
gas payment. These defaults make sending transactions from an individual’s wallet 
simple (doing so automatically cleans up Coin dust), but mean that developers 
writing services need to work against the defaults to maintain distinct gas 
coins to run transactions in parallel.

**This library is a solution to the above, simplifying access to owned objects from 
back-end services that also need to take advantage of concurrency,
without equivocating their objects.**

## Solution

The main modules of the library are `executorServiceHandler.ts` and `pool.ts`.

- `executorServiceHandler.ts` contains the logic of the executor service - meaning
that it acts like a load balancer, distributing the transactions to the worker pools.
- `pool.ts` contains the logic of the worker pools.


As a user of the library you will only need to use the `executorServiceHandler.ts` module.

The basic idea of our solution is to use multiple **worker pools**
where each one of them will execute one of the transactions. 

The flow goes as follows:

1. First we initialize the ExecutorServiceHandler containing only one mainPool.
Then whenever a transaction is submitted to the ExecutorServiceHandler, it will
try to find if there is an available worker pool to sign and execute the transaction. 
Note that the main pool is not a worker pool.

2. If a worker pool is not found, the executor handler will create one by splitting
the mainPool - i.e. taking a part of the mainPool's objects and coins and creating a new worker pool.  
This is how the executor handler scales up. You can define the split logic by providing
a SplitStrategy object to the ExecutorServiceHandler on initialization.

### Example code

Let's define an example to make things clearer: Assume that we need to execute 10 transactions that transfer 100 MIST each to a fixed recipient.
```typescript
/* HERE ARE DEFINED THE PREPARATORY STEPS IF YOU WANT TO CODE ALONG*/
// Define the transaction block
function createPaymentTxb(recipient: string): TransactionBlock {
  const txb = new TransactionBlock();
  const [coin] = txb.splitCoins(txb.gas, [txb.pure(MIST_TO_TRANSFER)]);
  txb.transferObjects([coin], txb.pure("<recipient-address>"));
  return txb;
}
// Define your admin keypair and client
const ADMIN_SECRET_KEY: string = "<your-address-secret-key>";
const adminPrivateKeyArray = Uint8Array.from(
  Array.from(fromB64(ADMIN_SECRET_KEY)),
);
const adminKeypair = Ed25519Keypair.fromSecretKey(
  adminPrivateKeyArray.slice(1),
);

const client = new SuiClient({
  url: process.env.SUI_NODE!,
});
>>>>>>> 09fce5ae

```

Now we setup the service handler and to execute the transactions we defined above, we will use the `execute` method of the `ExecutorServiceHandler` class.

```typescript
// Setup the executor service
const eshandler = await ExecutorServiceHandler.initialize(
  adminKeypair,
  client,
);
// Define the number of transactions to execute
const promises = [];
let txb: TransactionBlock;
for (let i = 0; i < 10; i++) {
  txb = createPaymentTxb(process.env.TEST_USER_ADDRESS!);
  promises.push(eshandler.execute(txb, client, splitStrategy));
}

// Collect the promise results
const results = await Promise.allSettled(promises);
```

It's that simple! 

## Development

### Installing the library

Install dependencies with `npm install`

### Code consistency
Before commiting your changes, run `npm run lint` to check for code style consistency.

### Testing

Tests are a great way to get familiar with the library. For each test scenario
there is a small description of the test's purpose and the library's commands to achieve that.

To **setup** the tests environment use `./test/initial_setup.sh`

The script will create a .env file in the test folder.
When the script is complete you only need to add a `ADMIN_SECRET_KEY` and a `TEST_USER_SECRET` to the `.env`.

Usually we use the testnet network for testing. Switch to testnet with: `sui client switch --env testnet`

At the end of the setup your .env should look like the template [.env.example](https://github.com/MystenLabs/coin_management_system/blob/main/test/.env.example).
i.e.

```[.env]
# The Admin should also be the publisher of the nft_app smart contract
ADMIN_SECRET_KEY=

# A user address that is used as a receiver of txbs. Used for testing.
TEST_USER_ADDRESS=
TEST_USER_SECRET=

# Used for testing. Get this by publishing the move_examples/nft_app/
NFT_APP_PACKAGE_ID=
NFT_APP_ADMIN_CAP=

# Example: "https://fullnode.testnet.sui.io:443"
SUI_NODE=

GET_WORKER_TIMEOUT_MS=1000
```

_Tip: You can see your addresses' secret keys by running `cat ~/.sui/sui_config/sui.keystore`. Each
secret's corresponding address is in the same row line that appears in `sui client addresses`_.

We use the [jest](https://jestjs.io/) framework for testing. Having installed the project's packages with `npm install`, you can run the tests by either:

1. The vscode `jest` extension (Extension Id: **Orta.vscode-jest**) - [Recommended]

The extension provides a flask to the IDE sidebar where you run the tests (altogether or one-by-one) and show the results in the editor. You can also run the tests in debug mode and set breakpoints in the code. Very useful when doing [TDD](https://en.wikipedia.org/wiki/Test-driven_development).

2. ... or from the command line using `npm run test` - Best for CI/CD<|MERGE_RESOLUTION|>--- conflicted
+++ resolved
@@ -1,6 +1,4 @@
 # Sui Execution Handler
-<<<<<<< HEAD
-=======
 
 A library that provides a set of tools for managing multiple concurrent
 transactions on the Sui network to help avoiding object equivocation and locking.
@@ -96,7 +94,6 @@
 const client = new SuiClient({
   url: process.env.SUI_NODE!,
 });
->>>>>>> 09fce5ae
 
 ```
 
