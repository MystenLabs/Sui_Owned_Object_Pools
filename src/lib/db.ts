--- conflicted
+++ resolved
@@ -5,7 +5,6 @@
  * @module lib/db
  */
 
-<<<<<<< HEAD
 import { createClient, RedisClientOptions } from 'redis';
 
 import { Coin } from '../coin';
@@ -16,11 +15,6 @@
     toJSON(): string;
   }
 }
-=======
-import { createClient, RedisClientType } from 'redis';
-import * as cfg from './config';
-import { Coin } from '../Coin';
->>>>>>> 8e262359
 
 const defaultClient = client();
 
@@ -49,31 +43,17 @@
 /**
  * Connect the client to the db.
  */
-<<<<<<< HEAD
 export async function connect() {
   await defaultClient.connect();
   return console.log('Redis client connected');
-=======
-export function connect() {
-  return defaultClient
-    .connect()
-    .then(() => console.log('Redis client connected'));
->>>>>>> 8e262359
 }
 
 /**
  * Disconnect the client.
  */
-<<<<<<< HEAD
 export async function disconnect() {
   await defaultClient.disconnect();
   return console.log('Redis client disconnected');
-=======
-export function disconnect() {
-  return defaultClient
-    .disconnect()
-    .then(() => console.log('Redis client disconnected'));
->>>>>>> 8e262359
 }
 
 /**
@@ -81,15 +61,11 @@
  */
 export function storeCoins(coins: Coin[]) {
   coins.forEach((coin) => {
-<<<<<<< HEAD
     defaultClient.hSet(
       `coin:${coin.coinObjectId}`,
       'coin',
       JSON.stringify(coin),
     );
-=======
-    defaultClient.hSet(`coin:${coin.coinObjectId}`, coin as any);
->>>>>>> 8e262359
   });
 }
 
@@ -109,10 +85,7 @@
  */
 export async function getCoinById(id: string) {
   const coin = await defaultClient.hGetAll(`coin:${id}`);
-<<<<<<< HEAD
   console.log(JSON.stringify(coin, null, 2));
-=======
->>>>>>> 8e262359
 
   return coin;
 }
