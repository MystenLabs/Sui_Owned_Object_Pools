--- conflicted
+++ resolved
@@ -225,167 +225,9 @@
   }
 
   /**
-<<<<<<< HEAD
    * Takes coins from the available gas coins in the database until the gas budget
    * is reached. If the database doesn't have enough gas coins, it will split
    * more coins from the provider for the caller and update the database.
-=======
-   * Fetches the coins within the specified coin value range.
-   *
-   * @param minCoinValue The minimum coin value.
-   * @param maxCoinValue The maximum coin value.
-   * @returns The array of coins within the specified range.
-   */
-  public async getCoinsInRange(
-    minCoinValue: number,
-    maxCoinValue: number,
-  ): Promise<CoinData> {
-    try {
-      console.log('Fetching coins for:', this.userAddress);
-
-      // Fetch all user coins
-      const gasCoins = await this.fetchCoins();
-
-      // Filter the fetched coins based on the target balance range
-      const filteredGasCoins = gasCoins.filter(
-        ({ balance }: { balance: string }) => {
-          return (
-            minCoinValue <= Number(balance) && Number(balance) <= maxCoinValue
-          );
-        },
-      );
-
-      console.log('Total gas coins found:', filteredGasCoins.length);
-
-      // Return the filtered gas coins within the specified range
-      return filteredGasCoins;
-    } catch (error) {
-      console.error('Error fetching coins:', error);
-      throw error;
-    }
-  }
-
-  /**
-   * Fetches all coins associated with the user's account.
-   *
-   * @param nextCursor The cursor for fetching the next page of coins.
-   * @returns The array of fetched coins.
-   */
-  private async fetchCoins(nextCursor = ''): Promise<CoinData> {
-    try {
-      const allCoins: CoinData = [];
-
-      const getCoinsInput = {
-        owner: this.userAddress,
-      };
-
-      if (nextCursor) Object.assign(getCoinsInput, { cursor: nextCursor });
-
-      // Fetch coins from the provider using the specified user address and cursor
-      const res = await this.provider.getCoins(getCoinsInput);
-
-      let nextPageData: CoinData = [];
-      if (res.hasNextPage && typeof res?.nextCursor === 'string') {
-        console.log(
-          `Looking for coins in ${
-            nextCursor ? 'page with cursor ' + nextCursor : 'first page'
-          }`,
-        );
-        // Recursively fetch next page of coins
-        nextPageData = await this.fetchCoins(res.nextCursor);
-      }
-
-      // Convert each retrieved coin data into Coin objects and add them to the array
-      for (const coin of res.data) {
-        const coinObject = new Coin(
-          coin.version,
-          coin.digest,
-          coin.coinType,
-          coin.previousTransaction,
-          coin.coinObjectId,
-          coin.balance,
-        );
-
-        allCoins.push(coinObject);
-      }
-
-      // Concatenate current page coins with next page coins
-      this.fetchedCoins = allCoins.concat(nextPageData);
-      return this.fetchedCoins;
-    } catch (error) {
-      console.error('Error fetching coins:', error);
-      throw error;
-    }
-  }
-
-  /**
-   * Retrieves and stores coins in the specified range.
-   * The coins are retrieved from the provider and stored in the db.
-   * The coins are also stored in the selectedCoins array.
-   * @param gasBudget The gas budget needed.
-   * @param minCoinValue The min coin value (for fetching coins from provider).
-   * @param maxCoinValue The max coin value (for fetching coins from provider).
-   * 
-   * @returns An array of coin IDs the caller can use for gas.
-   * @throws Error if there are no sufficient gas coins available.
-   * @throws Error if the coins cannot be stored.
-   **/
-  private async retrieveAndStoreCoins(
-    gasBudget: number,
-    minCoinValue: number,
-    maxCoinValue: number,
-  ): Promise<CoinData> {
-    let totalBalance: number = 0;
-    let selectedCoins: CoinData = [];
-    try {
-      // Fetch coins from the provider.
-      const coinsFromProvider = await this.getCoinsInRange(
-        minCoinValue,
-        maxCoinValue,
-      );
-
-      for (let i = 0; i < coinsFromProvider.length; i++) {
-        // Get a copy of the current coin.
-        const coin = coinsFromProvider[i];
-
-        if (totalBalance < gasBudget) {
-          // Remove the coin from coinsFromProvider array.
-          coinsFromProvider.splice(i, 1);
-
-          // Add the coin to the selected coins.
-          selectedCoins.push(coin);
-
-          // Update the total balance with current coin's balance.
-          totalBalance += Number(coin.balance);
-
-          // Reduce the index by 1 to account for the removed coin.
-          i--;
-        } else {
-          // Stop adding coins if the gas budget is reached and
-          // store the remaining coins in the db for future use.
-          db.storeCoins(coinsFromProvider);
-          break;
-        }
-      }
-
-      // After adding coins from the provider, check if the total balance is
-      // still lower than the gas budget. If so, throw an error.
-      if (totalBalance < gasBudget) {
-        throw new Error('Insufficient gas coins available');
-      }
-
-      return selectedCoins;
-    } catch (error) {
-      console.error('Error storing coins:', error);
-      throw error;
-    }
-  }
-
-  /**
-   * Takes coins from the available gas coins in the database based on the given gas
-   * budget and coin value range. If the database doesn't have enough gas coins, it
-   * will fetch more coins from the provider for the caller.
->>>>>>> 32876322
    *
    * @param gasBudget The gas budget needed.
    * @returns An array of coin IDs the caller can use for gas.
@@ -410,26 +252,9 @@
       // Fetch gas coins from the database.
       let selectedCoins: CoinData = await db.getAllCoins();
 
-<<<<<<< HEAD
       // Keep only the coins that we need based on given gasBudget
       // and remove them from the database.
       const coinsToKeep: CoinData = [];
-=======
-      // Check if the DB total balance is enough for the gas budget.
-      let totalBalance = await db.getTotalBalance();
-
-      // Check if the balance from the DB is enough for the gas budget.
-      if (totalBalance < gasBudget) {
-        selectedCoins = await this.retrieveAndStoreCoins(
-          gasBudget,
-          minCoinValue,
-          maxCoinValue,
-        );
-      } else {
-        // Keep only the coins that we need based on given gasBudget
-        // and remove them from the database.
-        const coinsToKeep: CoinData = [];
->>>>>>> 32876322
 
       // Keep track of the balance we want to reach.
       let currentBalance = 0;
@@ -523,6 +348,7 @@
   /**
    * Disconnects from the database.
    *
+   *
    * @returns void
    */
   public disconnectFromDB(): void {
