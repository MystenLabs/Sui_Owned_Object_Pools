--- conflicted
+++ resolved
@@ -140,20 +140,13 @@
     }
   }
 
-<<<<<<< HEAD
-  /*
-  Get an available worker from the workers array.
-  If an available worker is not found in the time span of TIMEOUT_MS, return undefined.
-  */
-  private async getAWorker(): Promise<WorkerPool | undefined> {
-=======
+
   /**
    * Returns an available worker from the workers array, or undefined if none are available within the timeout period.
    * @returns {WorkerPool | undefined} - An available worker from the workers array,
    * or undefined if none are available within the timeout period.
    */
   private getAWorker(): WorkerPool | undefined {
->>>>>>> 053a9374
     const timeoutMs = this._getWorkerTimeoutMs;
     const startTime = new Date().getTime();
 
