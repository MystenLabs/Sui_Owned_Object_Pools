{
  "name": "sui-execution-handler",
  "version": "1.0.3",
  "description": "A library that provides a set of tools for managing multiple concurrent transactions on the Sui network to help avoiding object equivocation and locking",
  "main": "./dist/index.js",
  "module": "./dist/index.mjs",
  "types": "./dist/index.d.ts",
  "exports": {
    ".": {
      "types": "./dist/index.d.ts",
      "source": "./src/index.ts",
      "import": "./dist/index.mjs",
      "require": "./dist/index.js"
    }
  },
  "files": [
    "dist",
    "src",
    "CHANGELOG.md"
  ],
  "scripts": {
    "format": "prettier --write '**/*.{ts,tsx,js,jsx,json,css,md}'",
    "lint": "eslint --ext .ts --fix --max-warnings 0 src",
<<<<<<< HEAD
    "test": "jest test/unit/executorServiceHandler.test.ts; jest test/unit/pool-tx-execution.test.ts; jest test/unit/pool-init.test.ts",
    "release": "release-it",
    "build:types": "tsc --build",
    "build:tsup": "tsup ./src/index.ts --format esm,cjs --sourcemap",
    "build": "pnpm build:types && pnpm build:tsup"
=======
    "test": "jest test/unit/executorServiceHandler.test.ts && jest test/unit/pool-tx-execution.test.ts && jest test/unit/pool-init.test.ts && jest test/unit/isCoin.test.ts",
    "release": "release-it"
>>>>>>> c4cbd686
  },
  "keywords": [
    "sui",
    "execution",
    "handler",
    "manager",
    "pool",
    "transaction",
    "concurrent",
    "object",
    "equivocation",
    "locking"
  ],
  "author": "MystenLabs",
  "license": "MIT",
  "contributors": [
    "Alex Tzimas (https://github.com/Tzal3x)",
    "Theodore Chaikalis (https://github.com/teohaik)"
  ],
  "dependencies": {
    "@mysten/sui.js": "^0.42.0",
    "@typescript-eslint/eslint-plugin": "5.59.11",
    "dotenv": "^16.3.1"
  },
  "devDependencies": {
    "@babel/preset-env": "^7.23.2",
    "@babel/preset-typescript": "^7.23.2",
    "@types/jest": "^26.0.24",
    "@types/node": "^20.8.5",
    "@types/redis": "^4.0.11",
    "@typescript-eslint/eslint-plugin": "5.59.11",
    "eslint": "^8.51.0",
    "eslint-config-prettier": "^9.0.0",
    "eslint-plugin-import": "^2.28.1",
    "eslint-plugin-node": "^11.1.0",
    "eslint-plugin-prettier": "^5.0.1",
    "eslint-plugin-simple-import-sort": "^10.0.0",
    "jest": "^26.6.3",
    "prettier": "^3.0.3",
    "prettier-eslint-cli": "^7.1.0",
    "release-it": "^16.2.1",
    "ts-jest": "^26.5.6",
    "ts-node": "^10.9.1",
    "tsup": "^7.2.0",
    "vitest": "^0.33.0"
  },
  "release-it": {
    "github": {
      "release": true
    }
  }
}<|MERGE_RESOLUTION|>--- conflicted
+++ resolved
@@ -21,16 +21,11 @@
   "scripts": {
     "format": "prettier --write '**/*.{ts,tsx,js,jsx,json,css,md}'",
     "lint": "eslint --ext .ts --fix --max-warnings 0 src",
-<<<<<<< HEAD
-    "test": "jest test/unit/executorServiceHandler.test.ts; jest test/unit/pool-tx-execution.test.ts; jest test/unit/pool-init.test.ts",
+    "test": "jest test/unit/executorServiceHandler.test.ts && jest test/unit/pool-tx-execution.test.ts && jest test/unit/pool-init.test.ts && jest test/unit/isCoin.test.ts",
     "release": "release-it",
     "build:types": "tsc --build",
     "build:tsup": "tsup ./src/index.ts --format esm,cjs --sourcemap",
     "build": "pnpm build:types && pnpm build:tsup"
-=======
-    "test": "jest test/unit/executorServiceHandler.test.ts && jest test/unit/pool-tx-execution.test.ts && jest test/unit/pool-init.test.ts && jest test/unit/isCoin.test.ts",
-    "release": "release-it"
->>>>>>> c4cbd686
   },
   "keywords": [
     "sui",
