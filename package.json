{
  "name": "sui-execution-handler",
  "version": "1.0.1",
  "description": "A library that provides a set of tools for managing multiple concurrent transactions on the Sui network to help avoiding object equivocation and locking",
  "main": "index.js",
  "scripts": {
    "format": "prettier --write '**/*.{ts,tsx,js,jsx,json,css,md}'",
    "lint": "eslint --ext .ts --fix --max-warnings 0 src",
<<<<<<< HEAD
    "test": "jest test/unit/executorServiceHandler.test.ts; jest test/unit/pool-tx-execution.test.ts; jest test/unit/pool-init.test.ts; jest test/unit/isCoin.test.ts"
=======
    "test": "jest test/unit/executorServiceHandler.test.ts; jest test/unit/pool-tx-execution.test.ts; jest test/unit/pool-init.test.ts",
    "release": "release-it"
>>>>>>> 0bfa8537
  },
  "keywords": [
    "sui",
    "execution",
    "handler",
    "manager",
    "pool",
    "transaction",
    "concurrent",
    "object",
    "equivocation",
    "locking"
  ],
  "author": "MystenLabs",
  "license": "MIT",
  "contributors": [
    "Alex Tzimas (https://github.com/Tzal3x)",
    "Theodore Chaikalis (https://github.com/teohaik)"
  ],
  "dependencies": {
    "@mysten/sui.js": "^0.42.0",
    "@typescript-eslint/eslint-plugin": "5.59.11",
    "dotenv": "^16.3.1"
  },
  "devDependencies": {
    "@babel/preset-env": "^7.23.2",
    "@babel/preset-typescript": "^7.23.2",
    "@types/jest": "^26.0.24",
    "@types/node": "^20.8.5",
    "@types/redis": "^4.0.11",
    "@typescript-eslint/eslint-plugin": "5.59.11",
    "eslint": "^8.51.0",
    "eslint-config-prettier": "^9.0.0",
    "eslint-plugin-import": "^2.28.1",
    "eslint-plugin-node": "^11.1.0",
    "eslint-plugin-prettier": "^5.0.1",
    "eslint-plugin-simple-import-sort": "^10.0.0",
    "jest": "^26.6.3",
    "prettier": "^3.0.3",
    "prettier-eslint-cli": "^7.1.0",
    "release-it": "^16.2.1",
    "ts-jest": "^26.5.6",
    "ts-node": "^10.9.1",
    "vitest": "^0.33.0"
  },
  "release-it": {
    "github": {
      "release": true
    }
  }
}<|MERGE_RESOLUTION|>--- conflicted
+++ resolved
@@ -6,12 +6,8 @@
   "scripts": {
     "format": "prettier --write '**/*.{ts,tsx,js,jsx,json,css,md}'",
     "lint": "eslint --ext .ts --fix --max-warnings 0 src",
-<<<<<<< HEAD
-    "test": "jest test/unit/executorServiceHandler.test.ts; jest test/unit/pool-tx-execution.test.ts; jest test/unit/pool-init.test.ts; jest test/unit/isCoin.test.ts"
-=======
-    "test": "jest test/unit/executorServiceHandler.test.ts; jest test/unit/pool-tx-execution.test.ts; jest test/unit/pool-init.test.ts",
+    "test": "jest test/unit/executorServiceHandler.test.ts; jest test/unit/pool-tx-execution.test.ts; jest test/unit/pool-init.test.ts; jest test/unit/isCoin.test.ts",
     "release": "release-it"
->>>>>>> 0bfa8537
   },
   "keywords": [
     "sui",
